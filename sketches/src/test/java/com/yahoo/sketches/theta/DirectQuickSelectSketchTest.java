--- conflicted
+++ resolved
@@ -29,7 +29,7 @@
 
 import com.yahoo.memory.Memory;
 import com.yahoo.memory.WritableMemory;
-import com.yahoo.memory.WritableMemoryDirectHandler;
+import com.yahoo.memory.WritableDirectHandle;
 import com.yahoo.sketches.Family;
 import com.yahoo.sketches.HashOperations;
 import com.yahoo.sketches.ResizeFactor;
@@ -576,7 +576,7 @@
     int u = 2*k;
     int memCapacity = (k << 4) + (Family.QUICKSELECT.getMinPreLongs() << 3);
 
-    try(WritableMemoryDirectHandler memHandler = WritableMemory.allocateDirect(memCapacity)) {
+    try(WritableDirectHandle memHandler = WritableMemory.allocateDirect(memCapacity)) {
 
       UpdateSketch usk = UpdateSketch.builder().initMemory(memHandler.get()).build(k);
       DirectQuickSelectSketch sk1 = (DirectQuickSelectSketch)usk; //for internal checks
@@ -715,11 +715,7 @@
   @Test
   public void checkFamilyAndRF() {
     int k = 16;
-<<<<<<< HEAD
     WritableMemory mem = WritableMemory.wrap(new byte[k*16 +24]);
-=======
-    Memory mem = new NativeMemory(new byte[(k*16) +24]);
->>>>>>> 1b8cc261
     UpdateSketch sketch = Sketches.updateSketchBuilder().initMemory(mem).build(k);
     assertEquals(sketch.getFamily(), Family.QUICKSELECT);
     assertEquals(sketch.getResizeFactor(), ResizeFactor.X8);
@@ -730,11 +726,7 @@
   public void checkResizeInBigMem() {
     int k = 1 << 14;
     int u = 1 << 20;
-<<<<<<< HEAD
     WritableMemory mem = WritableMemory.wrap(new byte[8*k*16 +24]);
-=======
-    Memory mem = new NativeMemory(new byte[(8*k*16) +24]);
->>>>>>> 1b8cc261
     UpdateSketch sketch = Sketches.updateSketchBuilder().initMemory(mem).build(k);
     for (int i=0; i<u; i++) { sketch.update(i); }
   }
@@ -742,11 +734,7 @@
   @Test(expectedExceptions = SketchesArgumentException.class)
   public void checkBadLgNomLongs() {
     int k = 16;
-<<<<<<< HEAD
     WritableMemory mem = WritableMemory.wrap(new byte[k*16 +24]);
-=======
-    Memory mem = new NativeMemory(new byte[(k*16) +24]);
->>>>>>> 1b8cc261
     Sketches.updateSketchBuilder().initMemory(mem).build(k);
     mem.putByte(LG_NOM_LONGS_BYTE, (byte) 3); //Corrupt LgNomLongs byte
     DirectQuickSelectSketch.writableWrap(mem, DEFAULT_UPDATE_SEED);
