--- conflicted
+++ resolved
@@ -121,16 +121,12 @@
    * Parameter that controls space usage of sketch and accuracy of estimates.
    */
   protected final int k_;
-<<<<<<< HEAD
-
-=======
   
   /**
    * Total number of data items in the stream so far. (Uniqueness plays no role in these sketches).
    */
-  protected long n_;
-  
->>>>>>> 8cbef199
+  //protected long n_;
+  
   /**
    * Setting the seed makes the results of the sketch deterministic if the input values are
    * received in exactly the same order. This is only useful when performing test comparisons,
@@ -146,7 +142,6 @@
   DoublesSketch(int k) {
     Util.checkK(k);
     k_ = k;
-    n_ = 0;
   }
   
   /**
@@ -288,9 +283,7 @@
    * Returns the length of the input stream so far.
    * @return the length of the input stream so far
    */
-  public long getN() {
-    return n_;
-  }
+  public abstract long getN();
   
   /**
    * Get the rank error normalized as a fraction between zero and one. 
@@ -330,7 +323,7 @@
    * @return true if this sketch is empty
    */
   public boolean isEmpty() {
-   return n_ == 0; 
+   return getN() == 0; 
   }
   
   /**
@@ -444,7 +437,7 @@
    * @return the bit pattern for valid log levels
    */
   long getBitPattern() {
-    return Util.computeBitPattern(k_, n_);
+    return Util.computeBitPattern(k_, getN());
   }
 
   /**
