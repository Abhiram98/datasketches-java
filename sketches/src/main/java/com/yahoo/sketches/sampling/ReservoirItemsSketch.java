--- conflicted
+++ resolved
@@ -74,19 +74,11 @@
     itemsSeen_ = 0;
 
     final int ceilingLgK = Util.toLog2(Util.ceilingPowerOf2(reservoirSize_), "ReservoirLongsSketch");
-<<<<<<< HEAD
-    final int lgInitialSize =
-            SamplingUtil.startingSubMultiple(ceilingLgK, rf_.lg(), MIN_LG_ARR_ITEMS);
-
-    currItemsAlloc_ = SamplingUtil.getAdjustedSize(reservoirSize_, (1 << lgInitialSize));
-    data_ = new ArrayList<>(currItemsAlloc_);
-=======
     final int initialLgSize =
             SamplingUtil.startingSubMultiple(ceilingLgK, rf_.lg(), MIN_LG_ARR_ITEMS);
 
     currItemsAlloc_ = SamplingUtil.getAdjustedSize(reservoirSize_, 1 << initialLgSize);
-    data_ = new Object[currItemsAlloc_];
->>>>>>> cc645e2d
+    data_ = new ArrayList<>(currItemsAlloc_);
   }
 
   /**
