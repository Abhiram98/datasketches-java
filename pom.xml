<?xml version="1.0" encoding="UTF-8"?>
<!--
Licensed to the Apache Software Foundation (ASF) under one
or more contributor license agreements.  See the NOTICE file
distributed with this work for additional information
regarding copyright ownership.  The ASF licenses this file
to you under the Apache License, Version 2.0 (the
"License"); you may not use this file except in compliance
with the License.  You may obtain a copy of the License at

  http://www.apache.org/licenses/LICENSE-2.0

Unless required by applicable law or agreed to in writing,
software distributed under the License is distributed on an
"AS IS" BASIS, WITHOUT WARRANTIES OR CONDITIONS OF ANY
KIND, either express or implied.  See the License for the
specific language governing permissions and limitations
under the License.
-->

<project xmlns="http://maven.apache.org/POM/4.0.0"
         xmlns:xsi="http://www.w3.org/2001/XMLSchema-instance"
         xsi:schemaLocation="http://maven.apache.org/POM/4.0.0
                             http://maven.apache.org/xsd/maven-4.0.0.xsd">

  <modelVersion>4.0.0</modelVersion>

  <parent>
    <groupId>org.apache</groupId>
    <artifactId>apache</artifactId>
    <version>23</version>
  </parent>

  <groupId>org.apache.datasketches</groupId>
  <artifactId>datasketches-java</artifactId>
<<<<<<< HEAD
  <version>3.1.0</version>
=======
  <version>3.2.0-SNAPSHOT</version>
  <packaging>jar</packaging>
>>>>>>> 1a4d0250

  <name>${project.artifactId}</name>
  <description>Core sketch algorithms used alone and by other Java repositories in the DataSketches library.</description>
  <url>https://datasketches.apache.org/</url>
  <inceptionYear>2015</inceptionYear>

  <mailingLists>
    <mailingList>
      <name>DataSketches Developers</name>
      <subscribe>dev-subscribe@datasketches.apache.org</subscribe>
      <unsubscribe>dev-unsubscribe@datasketches.apache.org</unsubscribe>
      <post>dev@datasketches.apache.org</post>
      <archive>https://mail-archives.apache.org/mod_mbox/datasketches-dev</archive>
    </mailingList>
    <mailingList>
      <name>DataSketches Users</name>
      <subscribe>user-subscribe@datasketches.apache.org</subscribe>
      <unsubscribe>user-unsubscribe@datasketches.apache.org</unsubscribe>
      <post>user@datasketches.apache.org</post>
      <archive>https://mail-archives.apache.org/mod_mbox/datasketches-user</archive>
    </mailingList>
  </mailingLists>

  <scm>
    <connection>scm:git:ssh://git@github.com/apache/${project.artifactId}.git</connection>
    <developerConnection>scm:git:ssh://git@github.com/apache/${project.artifactId}.git</developerConnection>
    <url>https://github.com/apache/${project.artifactId}</url>
    <tag>HEAD</tag>
  </scm>

  <issueManagement>
    <!-- <system>jira</system>
      <url>https://issues.apache.org/jira/browse/DATASKETCHES</url> -->
    <system>GitHub</system>
    <url>https://github.com/apache/${project.artifactId}/issues</url>
  </issueManagement>

  <developers>
    <developer>
      <name>The Apache DataSketches Team</name>
      <email>dev@datasketches.apache.org</email>
      <url>https://datasketches.apache.org</url>
      <organization>Apache Software Foundation</organization>
      <organizationUrl>http://www.apache.org</organizationUrl>
    </developer>
  </developers>

  <properties>
    <!-- UNIQUE FOR THIS JAVA COMPONENT -->
    <datasketches-memory.version>2.0.0</datasketches-memory.version>
    <!-- END:UNIQUE FOR THIS JAVA COMPONENT -->

    <!-- Test -->
    <testng.version>7.4.0</testng.version>

    <!-- System-wide properties -->
    <maven.version>3.5.0</maven.version>
    <java.version>1.8</java.version>
    <maven.compiler.source>${java.version}</maven.compiler.source>
    <maven.compiler.target>${java.version}</maven.compiler.target>
    <argLine>-Xmx4g -Duser.language=en -Duser.country=US -Dfile.encoding=UTF-8</argLine>
    <charset.encoding>UTF-8</charset.encoding>
    <project.build.sourceEncoding>${charset.encoding}</project.build.sourceEncoding>
    <project.build.resourceEncoding>${charset.encoding}</project.build.resourceEncoding>
    <project.reporting.outputEncoding>${charset.encoding}</project.reporting.outputEncoding>

    <!-- org.codehaus plugins -->
    <!-- used for strict profile testing-->
    <plexus-compiler-javac-errorprone.version>2.8.5</plexus-compiler-javac-errorprone.version>
    <versions-maven-plugin.version>2.8.1</versions-maven-plugin.version>

    <!--  Maven Plugins -->
    <maven-assembly-plugin.version>3.3.0</maven-assembly-plugin.version> <!-- overrides parent -->
    <maven-compiler-plugin.version>3.8.1</maven-compiler-plugin.version> <!-- overrides parent -->
    <maven-deploy-plugin.version>3.0.0-M1</maven-deploy-plugin.version> <!-- overrides parent -->
    <maven-enforcer-plugin.version>3.0.0</maven-enforcer-plugin.version> <!-- overrides parent -->
    <maven-gpg-plugin.version>3.0.1</maven-gpg-plugin.version> <!-- overrides parent -->
    <maven-jar-plugin.version>3.2.0</maven-jar-plugin.version> <!-- overrides parent -->
    <maven-javadoc-plugin.version>3.3.1</maven-javadoc-plugin.version> <!-- overrides parent -->
    <maven-release-plugin.version>3.0.0-M4</maven-release-plugin.version> <!-- overrides parent -->
    <maven-remote-resources-plugin.version>[1.7.0,)</maven-remote-resources-plugin.version> <!-- overrides parent -->
    <maven-source-plugin.version>3.2.1</maven-source-plugin.version> <!-- overrides parent -->
    <maven-surefire-plugin.version>3.0.0-M5</maven-surefire-plugin.version> <!-- overrides parent -->
    <maven-toolchains-plugin.version>3.0.0</maven-toolchains-plugin.version>
    <!-- Apache Plugins -->
    <apache-rat-plugin.version>0.13</apache-rat-plugin.version> <!-- overrides parent -->
    <!-- org.jacoco Maven Plugins -->
    <jacoco-maven-plugin.version>0.8.7</jacoco-maven-plugin.version>
    <!-- org.eluder Maven Plugins -->
    <coveralls-repo-token></coveralls-repo-token>
    <coveralls-maven-plugin.version>4.3.0</coveralls-maven-plugin.version>
    <!-- other -->
    <lifecycle-mapping.version>1.0.0</lifecycle-mapping.version>
    <git-commit-id-plugin.version>4.9.10</git-commit-id-plugin.version>
  </properties>

  <dependencies>
    <!-- UNIQUE FOR THIS JAVA COMPONENT -->
    <dependency>
      <groupId>org.apache.datasketches</groupId>
      <artifactId>datasketches-memory</artifactId>
      <version>${datasketches-memory.version}</version>
    </dependency>
    <!-- END: UNIQUE FOR THIS JAVA COMPONENT -->
    <!-- Test Scope -->
    <dependency>
      <groupId>org.testng</groupId>
      <artifactId>testng</artifactId>
      <version>${testng.version}</version>
      <scope>test</scope>
    </dependency>
  </dependencies>

  <build>
    <pluginManagement>
      <plugins>

        <plugin>
          <groupId>org.codehaus.mojo</groupId>
          <artifactId>versions-maven-plugin</artifactId>
          <version>${versions-maven-plugin.version}</version>
        </plugin>

        <plugin>
          <!-- We want to deploy the artifacts to a staging location for perusal -->
          <!-- Apache Parent pom: apache-release profile -->
          <groupId>org.apache.maven.plugins</groupId>
          <artifactId>maven-deploy-plugin</artifactId>
          <version>${maven-deploy-plugin.version}</version>
        </plugin>

        <plugin>
          <!-- Apache Parent pom, pluginManagement-->
          <groupId>org.apache.maven.plugins</groupId>
          <artifactId>maven-release-plugin</artifactId>
          <version>${maven-release-plugin.version}</version>
        </plugin>

        <plugin>
          <!-- Extends Apache Parent pom, pluginManagement-->
          <groupId>org.apache.maven.plugins</groupId>
          <artifactId>maven-jar-plugin</artifactId>
          <version>${maven-jar-plugin.version}</version>
          <executions>
            <execution>
              <id>default-jar</id>
              <phase>package</phase>
              <goals>
                <goal>jar</goal>
              </goals>
            </execution>
            <execution>
              <id>default-test-jar</id>
              <phase>package</phase>
              <goals>
                <goal>test-jar</goal>
              </goals>
            </execution>
          </executions>
        </plugin>

        <plugin>
          <!-- Extends Apache Parent pom, apache-release profile -->
          <groupId>org.apache.maven.plugins</groupId>
          <artifactId>maven-javadoc-plugin</artifactId>
          <version>${maven-javadoc-plugin.version}</version>
          <configuration>
            <docfilessubdirs>true</docfilessubdirs>
          </configuration>
          <executions>
            <execution>
              <id>attach-javadocs</id>
              <goals>
                <goal>jar</goal>
              </goals>
            </execution>
          </executions>
        </plugin>

        <plugin>
          <groupId>org.apache.maven.plugins</groupId>
          <artifactId>maven-enforcer-plugin</artifactId>
          <version>${maven-enforcer-plugin.version}</version>
          <executions>
            <execution>
              <id>enforce-banned-dependencies</id>
              <goals>
                <goal>enforce</goal>
              </goals>
              <configuration>
                <rules>
                  <requireJavaVersion>
                    <version>[1.8,1.9),[8,14)</version>
                  </requireJavaVersion>
                  <requireMavenVersion>
                    <version>[${maven.version},)</version>
                  </requireMavenVersion>
                  <bannedDependencies>
                    <excludes>
                      <!--LGPL licensed library-->
                      <exclude>com.google.code.findbugs:annotations</exclude>
                    </excludes>
                  </bannedDependencies>
                </rules>
                <fail>true</fail>
              </configuration>
            </execution>
          </executions>
        </plugin>

        <plugin>
          <!-- Apache Parent pom, pluginManagement-->
          <groupId>org.apache.rat</groupId>
          <artifactId>apache-rat-plugin</artifactId>
          <version>${apache-rat-plugin.version}</version>
          <executions>
            <execution>
              <phase>verify</phase>
              <goals>
                <goal>check</goal>
              </goals>
            </execution>
          </executions>
          <configuration>
            <outputDirectory>${project.basedir}/rat</outputDirectory>
            <consoleOutput>true</consoleOutput>
            <useDefaultExcludes>true</useDefaultExcludes>
            <excludes>
              <!-- rat uses .gitignore for excludes by default -->
              <exclude>**/*.yaml</exclude>
              <exclude>**/*.yml</exclude>
              <exclude>**/.*</exclude>
              <exclude>**/test/resources/**/*.txt</exclude>
              <exclude>**/git.properties</exclude>
              <exclude>LICENSE</exclude>
              <exclude>NOTICE</exclude>
            </excludes>
          </configuration>
        </plugin>

        <plugin>
          <!-- Extends Apache Parent pom, apache-release profile -->
          <groupId>org.apache.maven.plugins</groupId>
          <artifactId>maven-source-plugin</artifactId>
          <version>${maven-source-plugin.version}</version>
          <executions>
            <execution>
              <id>attach-sources</id>
              <phase>package</phase>
              <goals>
                <goal>jar-no-fork</goal>
              </goals>
            </execution>
            <execution>
              <id>attach-test-sources</id>
              <phase>package</phase>
              <goals>
                <goal>test-jar-no-fork</goal>
              </goals>
            </execution>
          </executions>
        </plugin>

        <plugin>
          <!-- Apache Parent pom, pluginManagement-->
          <groupId>org.apache.maven.plugins</groupId>
          <artifactId>maven-surefire-plugin</artifactId>
          <version>${maven-surefire-plugin.version}</version>
          <configuration>
            <trimStackTrace>false</trimStackTrace>
            <useManifestOnlyJar>false</useManifestOnlyJar>
            <redirectTestOutputToFile>true</redirectTestOutputToFile>
            <reportsDirectory>${project.build.directory}/test-output/${maven.build.timestamp}</reportsDirectory>
          </configuration>
        </plugin>

        <plugin>
          <!-- Generates code coverage report from website. -->
          <groupId>org.jacoco</groupId>
          <artifactId>jacoco-maven-plugin</artifactId>
          <version>${jacoco-maven-plugin.version}</version>
          <executions>
            <execution>
              <id>default-prepare-agent</id>
              <goals>
                <goal>prepare-agent</goal>
              </goals>
            </execution>
            <execution>
              <id>default-report</id>
              <goals>
                <goal>report</goal>
              </goals>
            </execution>
          </executions>
        </plugin>

        <plugin>
          <!-- Submit code coverage report to Coveralls.io. -->
          <groupId>org.eluder.coveralls</groupId>
          <artifactId>coveralls-maven-plugin</artifactId>
          <version>${coveralls-maven-plugin.version}</version>
          <configuration>
            <repoToken>${coveralls-repo-token}</repoToken>
          </configuration>
        </plugin>

        <plugin>
          <groupId>pl.project13.maven</groupId>
          <artifactId>git-commit-id-plugin</artifactId>
          <version>${git-commit-id-plugin.version}</version>
        </plugin>

      </plugins>
    </pluginManagement>
    <plugins>
      <plugin>
        <groupId>org.apache.maven.plugins</groupId>
        <artifactId>maven-deploy-plugin</artifactId>
      </plugin>
      <plugin>
        <groupId>org.apache.maven.plugins</groupId>
        <artifactId>maven-release-plugin</artifactId>
      </plugin>
      <plugin>
        <groupId>org.apache.maven.plugins</groupId>
        <artifactId>maven-jar-plugin</artifactId>
      </plugin>
      <plugin>
        <groupId>org.apache.maven.plugins</groupId>
        <artifactId>maven-javadoc-plugin</artifactId>
      </plugin>
      <plugin>
        <groupId>org.apache.maven.plugins</groupId>
        <artifactId>maven-enforcer-plugin</artifactId>
      </plugin>
      <plugin>
        <groupId>org.apache.rat</groupId>
        <artifactId>apache-rat-plugin</artifactId>
      </plugin>
      <plugin>
        <groupId>org.apache.maven.plugins</groupId>
        <artifactId>maven-source-plugin</artifactId>
      </plugin>
      <plugin>
        <groupId>org.apache.maven.plugins</groupId>
        <artifactId>maven-surefire-plugin</artifactId>
      </plugin>
      <plugin>
        <groupId>org.jacoco</groupId>
        <artifactId>jacoco-maven-plugin</artifactId>
      </plugin>
      <plugin>
        <groupId>org.eluder.coveralls</groupId>
        <artifactId>coveralls-maven-plugin</artifactId>
      </plugin>
      <plugin>
        <groupId>pl.project13.maven</groupId>
        <artifactId>git-commit-id-plugin</artifactId>
      </plugin>
    </plugins>
  </build>
  <profiles>
    <!-- Ignore nuisance warning from Apache parent plugin: 
         "maven-remote-resources-plugin (goal "process") is ignored by m2e".
         This profile is only active when the property "m2e.version" is set, 
         which is the case when building in Eclipse with m2e.
    -->
    <profile>
      <id>only-eclipse</id>
      <activation>
        <property>
          <name>m2e.version</name>
        </property>
      </activation>
      <build>
        <pluginManagement>
          <plugins>
            <plugin>
              <groupId>org.apache.maven.plugins</groupId>
              <artifactId>maven-remote-resources-plugin</artifactId>
              <version>${maven-remote-resources-plugin.version}</version>
              <executions>
                <execution>
                  <id>process-resource-bundles</id>
                  <phase>none</phase>
                </execution>
              </executions>
            </plugin>
          </plugins>
        </pluginManagement>

        <plugins>
          <plugin>
            <groupId>org.apache.maven.plugins</groupId>
            <artifactId>maven-remote-resources-plugin</artifactId>
          </plugin>
        </plugins>
      </build>
    </profile>

    <profile>
      <id>strict</id>
      <!-- The error prone compiler is only currently supported for compilation in JDK 8 -->
      <activation>
        <jdk>[1.8, 1.9),8</jdk>
      </activation>
      <build>
        <pluginManagement>
          <plugins>
            <plugin>
              <groupId>org.apache.maven.plugins</groupId>
              <artifactId>maven-compiler-plugin</artifactId>
              <version>${maven-compiler-plugin.version}</version>
              <dependencies>
                <dependency>
                  <groupId>org.codehaus.plexus</groupId>
                  <artifactId>plexus-compiler-javac-errorprone</artifactId>
                  <version>${plexus-compiler-javac-errorprone.version}</version>
                </dependency>
              </dependencies>
              <configuration>
                <source>${maven.compiler.source}</source>
                <target>${maven.compiler.target}</target>
                <compilerId>javac-with-errorprone</compilerId>
                <forceJavacCompilerUse>true</forceJavacCompilerUse>
              </configuration>
            </plugin>
          </plugins>
        </pluginManagement>
      </build>
    </profile>

    <!--  This profile is used to release signed jars to the Apache Nexus repository. 
          This must be executed from a git repository set at the proper Release branch (e.g., 1.1.X) 
          and at a Release Candidate tag (e.g., 1.1.0-RC1).
          The pom version in the release branch must be properly set to something like: "1.1.0".
          The pom version in the master would be set to something like: "1.2.0-SNAPSHOT".
          Test Command: mvn clean verify -Pnexus-jars -DskipTests=true
          Command: mvn clean deploy -Dnexus-jars
          Verify Command (from terminal): gpg -v &#45;&#45;verify $ASC $FILE # dashdashverify
    -->
    <profile>
      <id>nexus-jars</id>
      <build>
        <pluginManagement>
          <plugins>
            <plugin>
              <groupId>pl.project13.maven</groupId>
              <artifactId>git-commit-id-plugin</artifactId>
              <version>${git-commit-id-plugin.version}</version>
              <executions>
                <execution>
                  <goals>
                    <goal>revision</goal>
                  </goals>
                  <phase>initialize</phase>
                </execution>
              </executions>
              <configuration>
                <dotGitDirectory>${project.basedir}/.git</dotGitDirectory>
                <dateFormatTimeZone>UTC</dateFormatTimeZone>
                <verbose>false</verbose>
                <skipPoms>false</skipPoms>
                <format>json</format>
                <generateGitPropertiesFile>true</generateGitPropertiesFile>
                <generateGitPropertiesFilename>${project.build.directory}/git.properties</generateGitPropertiesFilename>
                <!-- Maven commands are sometimes run on the release artifact directly, which is not a Git repository -->
                <failOnNoGitDirectory>false</failOnNoGitDirectory>
                <failOnUnableToExtractRepoInfo>true</failOnUnableToExtractRepoInfo>
                <commitIdGenerationMode>full</commitIdGenerationMode>
                <includeOnlyProperties>
                  <includeProperty>git.branch</includeProperty>
                  <includeProperty>git.commit.id.full</includeProperty>
                  <includeProperty>git.commit.time</includeProperty>
                  <includeProperty>git.commit.user.email</includeProperty>
                  <includeProperty>git.tags</includeProperty>
                </includeOnlyProperties>
                <gitDescribe>
                  <skip>false</skip>
                  <always>true</always>
                  <abbrev>7</abbrev>
                  <dirty>-dirty</dirty>
                  <tags>true</tags>
                  <forceLongFormat>true</forceLongFormat>
                </gitDescribe>
              </configuration>
            </plugin>

            <!-- Extends Apache Parent pom, pluginManagement-->
            <plugin>
              <groupId>org.apache.maven.plugins</groupId>
              <artifactId>maven-jar-plugin</artifactId>
              <version>${maven-jar-plugin.version}</version>
              <executions>
                <execution>
                  <id>default-jar</id>
                  <goals>
                    <goal>jar</goal>
                  </goals>
                </execution>
                <execution>
                  <id>default-test-jar</id>
                  <goals>
                    <goal>test-jar</goal>
                  </goals>
                </execution>
              </executions>
              <configuration>
                <archive>
                  <manifest>
                    <addDefaultEntries>false</addDefaultEntries>
                    <addDefaultSpecificationEntries>false</addDefaultSpecificationEntries>
                    <addDefaultImplementationEntries>false</addDefaultImplementationEntries>
                  </manifest>
                  <manifestEntries>
                    <Build-Jdk>${java.version} (${java.vendor} ${java.vm.version})</Build-Jdk>
                    <Build-OS>${os.name} ${os.arch} ${os.version}</Build-OS>
                    <Implementation-Vendor>The Apache Software Foundation</Implementation-Vendor>
                    <GroupId-ArtifactId>${project.groupId}:${project.artifactId}</GroupId-ArtifactId>
                    <!-- these properties are generated by the git-commit-id-plugin during initialize -->
                    <!--suppress UnresolvedMavenProperty -->
                    <git-branch>${git.branch}</git-branch>
                    <!--suppress UnresolvedMavenProperty -->
                    <git-commit-id>${git.commit.id.full}</git-commit-id>
                    <!--suppress UnresolvedMavenProperty -->
                    <git-commit-time>${git.commit.time}</git-commit-time>
                    <!--suppress UnresolvedMavenProperty -->
                    <git-commit-user-email>${git.commit.user.email}</git-commit-user-email>
                    <!--suppress UnresolvedMavenProperty -->
                    <git-commit-tag>${git.tags}</git-commit-tag>
                  </manifestEntries>
                </archive>
              </configuration>
            </plugin>

            <!-- We want to sign the artifacts, POM, and all attached artifacts -->
            <plugin>
              <groupId>org.apache.maven.plugins</groupId>
              <artifactId>maven-gpg-plugin</artifactId>
              <version>${maven-gpg-plugin.version}</version>
              <executions>
                <execution>
                  <id>sign-artifacts</id>
                  <phase>verify</phase>
                  <goals>
                    <goal>sign</goal>
                  </goals>
                </execution>
              </executions>
              <configuration>
                <gpgArguments>
                  <arg>--verbose</arg>
                  <!-- prints the algorithm used -->
                  <arg>--personal-digest-preferences=SHA512</arg>
                </gpgArguments>
              </configuration>
            </plugin>
          </plugins>
        </pluginManagement>

        <plugins>
          <plugin>
            <groupId>pl.project13.maven</groupId>
            <artifactId>git-commit-id-plugin</artifactId>
          </plugin>
          <plugin>
            <groupId>org.apache.maven.plugins</groupId>
            <artifactId>maven-jar-plugin</artifactId>
          </plugin>
          <plugin>
            <groupId>org.apache.maven.plugins</groupId>
            <artifactId>maven-gpg-plugin</artifactId>
          </plugin>
        </plugins>
      </build>
    </profile>
    <!-- Disable source release assembly for 'apache-release' profile. 
             This is performed from a script outside Maven
    -->
    <profile>
      <id>apache-release</id>
      <build>
        <plugins>
          <plugin>
            <artifactId>maven-assembly-plugin</artifactId>
            <version>${maven-assembly-plugin.version}</version>
            <executions>
              <execution>
                <id>source-release-assembly</id>
                <phase>none</phase>
              </execution>
            </executions>
          </plugin>
        </plugins>
      </build>
    </profile>

    <profile>
      <id>java8only</id>
      <activation>
        <jdk>[1.8,1.9),8</jdk>
      </activation>
      <build>
        <pluginManagement>
          <plugins>
            <plugin>
              <!-- Apache Parent pom, pluginManagement-->
              <groupId>org.apache.maven.plugins</groupId>
              <artifactId>maven-surefire-plugin</artifactId>
              <version>${maven-surefire-plugin.version}</version>
              <configuration>
                <trimStackTrace>false</trimStackTrace>
                <useManifestOnlyJar>false</useManifestOnlyJar>
                <redirectTestOutputToFile>true</redirectTestOutputToFile>
                <reportsDirectory>${project.build.directory}/test-output/${maven.build.timestamp}</reportsDirectory>
              </configuration>
            </plugin>
          </plugins>
        </pluginManagement>
      </build>
    </profile>

    <profile>
      <id>java9plus</id>
      <activation>
        <jdk>[9,14)</jdk>
      </activation>
      <build>
        <pluginManagement>
          <plugins>
            <plugin>
              <!-- Apache Parent pom, pluginManagement-->
              <groupId>org.apache.maven.plugins</groupId>
              <artifactId>maven-surefire-plugin</artifactId>
              <version>${maven-surefire-plugin.version}</version>
              <configuration>
                <trimStackTrace>false</trimStackTrace>
                <useManifestOnlyJar>false</useManifestOnlyJar>
                <redirectTestOutputToFile>true</redirectTestOutputToFile>
                <reportsDirectory>${project.build.directory}/test-output/${maven.build.timestamp}</reportsDirectory>
                <argLine>@{argLine}
                  --add-exports java.base/jdk.internal.misc=ALL-UNNAMED
                  --add-exports java.base/jdk.internal.ref=ALL-UNNAMED
                  --add-opens java.base/java.nio=ALL-UNNAMED
                  --add-opens java.base/sun.nio.ch=ALL-UNNAMED
                </argLine>
              </configuration>
            </plugin>
          </plugins>
        </pluginManagement>
      </build>
    </profile>
  </profiles>
</project><|MERGE_RESOLUTION|>--- conflicted
+++ resolved
@@ -33,12 +33,8 @@
 
   <groupId>org.apache.datasketches</groupId>
   <artifactId>datasketches-java</artifactId>
-<<<<<<< HEAD
-  <version>3.1.0</version>
-=======
   <version>3.2.0-SNAPSHOT</version>
   <packaging>jar</packaging>
->>>>>>> 1a4d0250
 
   <name>${project.artifactId}</name>
   <description>Core sketch algorithms used alone and by other Java repositories in the DataSketches library.</description>
