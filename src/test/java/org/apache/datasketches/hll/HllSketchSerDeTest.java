/*
 * Licensed to the Apache Software Foundation (ASF) under one
 * or more contributor license agreements.  See the NOTICE file
 * distributed with this work for additional information
 * regarding copyright ownership.  The ASF licenses this file
 * to you under the Apache License, Version 2.0 (the
 * "License"); you may not use this file except in compliance
 * with the License.  You may obtain a copy of the License at
 *
 *   http://www.apache.org/licenses/LICENSE-2.0
 *
 * Unless required by applicable law or agreed to in writing,
 * software distributed under the License is distributed on an
 * "AS IS" BASIS, WITHOUT WARRANTIES OR CONDITIONS OF ANY
 * KIND, either express or implied.  See the License for the
 * specific language governing permissions and limitations
 * under the License.
 */

package org.apache.datasketches.hll;

import static org.apache.datasketches.common.TestUtil.javaPath;
import static org.apache.datasketches.hll.TgtHllType.HLL_4;
import static org.apache.datasketches.hll.TgtHllType.HLL_6;
import static org.apache.datasketches.hll.TgtHllType.HLL_8;

import java.io.IOException;
import java.nio.file.Files;

import org.testng.annotations.Test;

public class HllSketchSerDeTest {

  @Test(groups = {"generate_java_files"})
  public void generateBinariesForCompatibilityTesting() throws IOException {
    final int[] nArr = {0, 1, 10, 100, 1000, 10_000, 100_000, 1_000_000};
    for (int n: nArr) {
      final HllSketch hll4 = new HllSketch(HllSketch.DEFAULT_LG_K, HLL_4);
      final HllSketch hll6 = new HllSketch(HllSketch.DEFAULT_LG_K, HLL_6);
      final HllSketch hll8 = new HllSketch(HllSketch.DEFAULT_LG_K, HLL_8);
      for (int i = 0; i < n; i++) hll4.update(i);
      for (int i = 0; i < n; i++) hll6.update(i);
      for (int i = 0; i < n; i++) hll8.update(i);
<<<<<<< HEAD
      try (final FileOutputStream file = new FileOutputStream("hll4_n" + n + "_java.sk")) {
        file.write(hll4.toCompactByteArray());
      }
      try (final FileOutputStream file = new FileOutputStream("hll6_n" + n + "_java.sk")) {
        file.write(hll6.toCompactByteArray());
      }
      try (final FileOutputStream file = new FileOutputStream("hll8_n" + n + "_java.sk")) {
        file.write(hll8.toCompactByteArray());
      }
=======
      Files.newOutputStream(javaPath.resolve("hll4_n" + n + "_java.sk")).write(hll4.toCompactByteArray());
      Files.newOutputStream(javaPath.resolve("hll6_n" + n + "_java.sk")).write(hll6.toCompactByteArray());
      Files.newOutputStream(javaPath.resolve("hll8_n" + n + "_java.sk")).write(hll8.toCompactByteArray());
>>>>>>> 77095bf2
    }
  }

}<|MERGE_RESOLUTION|>--- conflicted
+++ resolved
@@ -41,21 +41,9 @@
       for (int i = 0; i < n; i++) hll4.update(i);
       for (int i = 0; i < n; i++) hll6.update(i);
       for (int i = 0; i < n; i++) hll8.update(i);
-<<<<<<< HEAD
-      try (final FileOutputStream file = new FileOutputStream("hll4_n" + n + "_java.sk")) {
-        file.write(hll4.toCompactByteArray());
-      }
-      try (final FileOutputStream file = new FileOutputStream("hll6_n" + n + "_java.sk")) {
-        file.write(hll6.toCompactByteArray());
-      }
-      try (final FileOutputStream file = new FileOutputStream("hll8_n" + n + "_java.sk")) {
-        file.write(hll8.toCompactByteArray());
-      }
-=======
       Files.newOutputStream(javaPath.resolve("hll4_n" + n + "_java.sk")).write(hll4.toCompactByteArray());
       Files.newOutputStream(javaPath.resolve("hll6_n" + n + "_java.sk")).write(hll6.toCompactByteArray());
       Files.newOutputStream(javaPath.resolve("hll8_n" + n + "_java.sk")).write(hll8.toCompactByteArray());
->>>>>>> 77095bf2
     }
   }
 
